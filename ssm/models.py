from ssm.core import _HMM, _LDS, _SwitchingLDS

from ssm.init_state_distns import InitialStateDistribution

from ssm.transitions import \
    StationaryTransitions, \
    StickyTransitions, \
    InputDrivenTransitions, \
    RecurrentTransitions, \
    RecurrentOnlyTransitions, \
    NeuralNetworkRecurrentTransitions

from ssm.observations import \
    GaussianObservations, \
    BernoulliObservations, \
    PoissonObservations, \
    CategoricalObservations, \
    StudentsTObservations, \
    VonMisesObservations, \
    AutoRegressiveObservations, \
    RobustAutoRegressiveObservations, \
    RecurrentAutoRegressiveObservations, \
    RecurrentRobustAutoRegressiveObservations
    
from ssm.hierarchical import \
    HierarchicalInitialStateDistribution, \
    HierarchicalTransitions, \
    HierarchicalObservations, \
    HierarchicalEmissions

from ssm.emissions import \
    GaussianEmissions, \
    BernoulliEmissions, \
    PoissonEmissions, \
    StudentsTEmissions, \
    AutoRegressiveEmissions, \
    GaussianNeuralNetworkEmissions


def HMM(K, D, M=0,
        transitions="standard",
        transition_kwargs=None,
        hierarchical_transition_tags=None,
        observations="gaussian",
        observation_kwargs=None,
        hierarchical_observation_tags=None,
        **kwargs):
    # Make the initial state distribution
    init_state_distn = InitialStateDistribution(K, D, M=M)

    # Make the transition model
    transition_classes = dict(
        standard=StationaryTransitions,
        stationary=StationaryTransitions,
        sticky=StickyTransitions,
        inputdriven=InputDrivenTransitions,
        recurrent=RecurrentTransitions,
        recurrent_only=RecurrentOnlyTransitions,
        nn_recurrent=NeuralNetworkRecurrentTransitions
        )
    if transitions not in transition_classes:
        raise Exception("Invalid transition model: {}. Must be one of {}".
            format(transitions, list(transition_classes.keys())))
    
    transition_kwargs = transition_kwargs or {}
    transition_distn = \
        HierarchicalTransitions(transition_classes[transitions], K, D, M=M, 
                                tags=hierarchical_transition_tags, 
                                **transition_kwargs) \
        if hierarchical_transition_tags is not None \
        else transition_classes[transitions](K, D, M=M, **transition_kwargs)

    # This is the master list of observation classes.  
    # When you create a new observation class, add it here.
    is_recurrent = (transitions.lower() in ["recurrent", "recurrent_only", "nn_recurrent"])
    observation_classes = dict(
        gaussian=GaussianObservations,
        studentst=StudentsTObservations,
        t=StudentsTObservations,
        bernoulli=BernoulliObservations,
<<<<<<< HEAD
        vonmises=VonMisesObservations,
=======
        categorical=CategoricalObservations,
        poisson=PoissonObservations,
>>>>>>> ae84f12c
        ar=RecurrentAutoRegressiveObservations if is_recurrent else AutoRegressiveObservations,
        autoregressive=RecurrentAutoRegressiveObservations if is_recurrent else AutoRegressiveObservations,
        robust_ar=RecurrentRobustAutoRegressiveObservations if is_recurrent else RobustAutoRegressiveObservations,
        robust_autoregressive=RecurrentRobustAutoRegressiveObservations if is_recurrent else RobustAutoRegressiveObservations,
        )

    observations = observations.lower()
    if observations not in observation_classes:
        raise Exception("Invalid observation model: {}. Must be one of {}".
            format(observations, list(observation_classes.keys())))

    observation_kwargs = observation_kwargs or {}
    observation_distn = \
        HierarchicalObservations(observation_classes[observations], K, D, M=M, 
                                 tags=hierarchical_observation_tags,
                                 **observation_kwargs) \
        if hierarchical_observation_tags is not None \
        else observation_classes[observations](K, D, M=M, **observation_kwargs)

    # Make the HMM
    return _HMM(K, D, M, init_state_distn, transition_distn, observation_distn)


def SLDS(N, K, D, M=0,
         transitions="standard",
         transition_kwargs=None,
         hierarchical_transition_tags=None,
         dynamics="gaussian",
         dynamics_kwargs=None,
         hierarchical_dynamics_tags=None,
         emissions="gaussian",
         emission_kwargs=None,
         hierarchical_emission_tags=None,
         single_subspace=True,
         **kwargs):
    """
    Construct an SLDS object with the appropriate observations, latent states, and dynamics. 

    :param N: observation dimension
    :param K: number of discrete latent states
    :param D: latent dimension
    :param M: input dimension
    :param observations: conditional distribution of the data 
    :param robust_dynamics: if true, continuous latent states have Student's t noise.
    :param recurrent: whether or not past observations influence transitions probabilities.
    :param recurrent_only: if true, _only_ the past observations influence transitions. 
    :param single_subspace: if true, all discrete states share the same mapping from 
        continuous latent states to observations.
    """
    # Make the initial state distribution
    init_state_distn = InitialStateDistribution(K, D, M=M)

    # Make the transition model
    transition_classes = dict(
        standard=StationaryTransitions,
        stationary=StationaryTransitions,
        sticky=StickyTransitions,
        inputdriven=InputDrivenTransitions,
        recurrent=RecurrentTransitions,
        recurrent_only=RecurrentOnlyTransitions,
        nn_recurrent=NeuralNetworkRecurrentTransitions
        )

    transitions = transitions.lower()
    if transitions not in transition_classes:
        raise Exception("Invalid transition model: {}. Must be one of {}".
            format(transitions, list(transition_classes.keys())))
    
    transition_kwargs = transition_kwargs or {}
    transition_distn = \
        HierarchicalTransitions(transition_classes[transitions], K, D, M, 
                                tags=hierarchical_transition_tags,
                                **transition_kwargs) \
        if hierarchical_transition_tags is not None\
        else transition_classes[transitions](K, D, M=M, **transition_kwargs)

    # Make the dynamics distn
    is_recurrent = (transitions.lower() in ["recurrent", "recurrent_only", "nn_recurrent"])
    dynamics_classes = dict(
        none=GaussianObservations,
        gaussian=RecurrentAutoRegressiveObservations if is_recurrent else AutoRegressiveObservations,
        t=RecurrentRobustAutoRegressiveObservations if is_recurrent else RobustAutoRegressiveObservations,
        studentst=RecurrentRobustAutoRegressiveObservations if is_recurrent else RobustAutoRegressiveObservations,
        )

    dynamics = dynamics.lower()
    if dynamics not in dynamics_classes:
        raise Exception("Invalid dynamics model: {}. Must be one of {}".
            format(dynamics, list(dynamics_classes.keys())))

    dynamics_kwargs = dynamics_kwargs or {}
    dynamics_distn = \
        HierarchicalObservations(dynamics_classes[dynamics], K, D, M, 
                                 tags=hierarchical_dynamics_tags,
                                 **dynamics_kwargs) \
        if hierarchical_dynamics_tags is not None \
        else dynamics_classes[dynamics](K, D, M=M, **dynamics_kwargs)

    # Make the emission distn    
    emission_classes = dict(
        gaussian=GaussianEmissions,
        studentst=StudentsTEmissions,
        t=StudentsTEmissions,
        poisson=PoissonEmissions,
        bernoulli=BernoulliEmissions,
        ar=AutoRegressiveEmissions,
        autoregressive=AutoRegressiveEmissions
        )

    emissions = emissions.lower()
    if emissions not in emission_classes:
        raise Exception("Invalid emission model: {}. Must be one of {}".
            format(emissions, list(emission_classes.keys())))

    emission_kwargs = emission_kwargs or {}
    emission_distn = \
        HierarchicalEmissions(emission_classes[emissions], N, K, D, M, 
                              tags=hierarchical_emission_tags, 
                              single_subspace=single_subspace,
                              **emission_kwargs) \
        if hierarchical_emission_tags is not None \
        else emission_classes[emissions](N, K, D, M=M, single_subspace=single_subspace, **emission_kwargs)

    # Make the HMM
    return _SwitchingLDS(N, K, D, M, init_state_distn, transition_distn, dynamics_distn, emission_distn)


def LDS(N, D, M=0,
        dynamics="gaussian",
        dynamics_kwargs=None,
        hierarchical_dynamics_tags=None,
        emissions="gaussian",
        emission_kwargs=None,
        hierarchical_emission_tags=None,
        **kwargs):
    """
    Construct an LDS object with the appropriate observations, latent states, and dynamics. 
    Currently, this uses a lot of the same code path as the SLDS.

    :param N: observation dimension
    :param D: latent dimension
    :param M: input dimension
    :param observations: conditional distribution of the data 
    :param robust_dynamics: if true, continuous latent states have Student's t noise.
    """
    # Make the dynamics distn
    dynamics_classes = dict(
        gaussian=AutoRegressiveObservations,
        t=RobustAutoRegressiveObservations,
        studentst=RobustAutoRegressiveObservations,
        )

    dynamics = dynamics.lower()
    if dynamics not in dynamics_classes:
        raise Exception("Invalid dynamics model: {}. Must be one of {}".
            format(dynamics, list(dynamic_classes.keys())))

    dynamics_kwargs = dynamics_kwargs or {}
    dynamics_distn = \
        HierarchicalDynamics(dynamics_classes[dynamics], 1, D, M, 
                             tags=hierarchical_dynamics_tags,
                             **dynamics_kwargs) \
        if hierarchical_dynamics_tags is not None \
        else dynamics_classes[dynamics](1, D, M=M, **dynamics_kwargs)

    # Make the emission distn    
    emission_classes = dict(
        gaussian=GaussianEmissions,
        studentst=StudentsTEmissions,
        t=StudentsTEmissions,
        poisson=PoissonEmissions,
        bernoulli=BernoulliEmissions,
        ar=AutoRegressiveEmissions,
        autoregressive=AutoRegressiveEmissions,
        gaussian_nn=GaussianNeuralNetworkEmissions
        )

    emissions = emissions.lower()
    if emissions not in emission_classes:
        raise Exception("Invalid emission model: {}. Must be one of {}".
            format(emissions, list(emission_classes.keys())))

    emission_kwargs = emission_kwargs or {}
    emission_distn = \
        HierarchicalEmissions(emission_classes[emissions], N, 1, D, M, 
                              tags=hierarchical_emission_tags,
                              **emission_kwargs) \
        if hierarchical_emission_tags is not None \
        else emission_classes[emissions](N, 1, D, M=M, **emission_kwargs)


    # Make the HMM
    return _LDS(N, D, M, dynamics_distn, emission_distn)

<|MERGE_RESOLUTION|>--- conflicted
+++ resolved
@@ -78,12 +78,9 @@
         studentst=StudentsTObservations,
         t=StudentsTObservations,
         bernoulli=BernoulliObservations,
-<<<<<<< HEAD
         vonmises=VonMisesObservations,
-=======
         categorical=CategoricalObservations,
         poisson=PoissonObservations,
->>>>>>> ae84f12c
         ar=RecurrentAutoRegressiveObservations if is_recurrent else AutoRegressiveObservations,
         autoregressive=RecurrentAutoRegressiveObservations if is_recurrent else AutoRegressiveObservations,
         robust_ar=RecurrentRobustAutoRegressiveObservations if is_recurrent else RobustAutoRegressiveObservations,
